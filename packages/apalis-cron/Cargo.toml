[package]
name = "apalis-cron"
version = "0.4.0-alpha.6"
edition = "2021"
authors = ["Geoffrey Mureithi <mureithinjuguna@gmail.com>"]
license = "MIT"
description = "A simple yet extensible library for cron-like job scheduling for rust."

# See more keys and their definitions at https://doc.rust-lang.org/cargo/reference/manifest.html

[dependencies]
apalis-core = { path = "../../packages/apalis-core", version = "0.4.0-alpha.6", default-features = false }
cron = "0.12.0"
futures = "0.3"
tower = { version = "0.4" }
chrono = { version = "0.4", default-features = false, features = ["clock", "serde"] }
tokio = { version = "1", features = ["time"], optional = true }
<<<<<<< HEAD
async-stream = "0.3.3"
async-std = { version = "1.12.0", optional = true}
=======
async-stream = "0.3.5"
async-std = { version = "1.8.0", optional = true}
>>>>>>> 6983e12e

[dev-dependencies]
tokio = { version = "1", features = ["macros"] }
apalis-core = { path = "../../packages/apalis-core", version = "0.4.0-alpha.6", features=["extensions", "retry"] }
serde = { version = "1.0", features = ["derive"] }

[features]
default = ["tokio-comp"]
async-std-comp = ["async-std", "apalis-core/async-std-comp" ]
tokio-comp = ["tokio", "tokio/net", "apalis-core/tokio-comp" ]

[package.metadata.docs.rs]
# defines the configuration attribute `docsrs`
rustdoc-args = ["--cfg", "docsrs"]
all-features = true<|MERGE_RESOLUTION|>--- conflicted
+++ resolved
@@ -15,13 +15,8 @@
 tower = { version = "0.4" }
 chrono = { version = "0.4", default-features = false, features = ["clock", "serde"] }
 tokio = { version = "1", features = ["time"], optional = true }
-<<<<<<< HEAD
-async-stream = "0.3.3"
+async-stream = "0.3.5"
 async-std = { version = "1.12.0", optional = true}
-=======
-async-stream = "0.3.5"
-async-std = { version = "1.8.0", optional = true}
->>>>>>> 6983e12e
 
 [dev-dependencies]
 tokio = { version = "1", features = ["macros"] }
